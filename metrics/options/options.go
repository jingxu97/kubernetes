--- conflicted
+++ resolved
@@ -46,13 +46,9 @@
 	Sinks               flags.Uris
 	HistoricalSource    string
 	Version             bool
-<<<<<<< HEAD
-	LabelSeperator      string
+	LabelSeparator      string
 	IgnoredLabels       []string
 	StoredLabels        []string
-=======
-	LabelSeparator      string
->>>>>>> d2a1cf18
 	DisableMetricExport bool
 }
 
@@ -88,12 +84,8 @@
 	fs.StringVar(&h.AllowedUsers, "allowed_users", "", "comma-separated list of allowed users")
 	fs.StringVar(&h.HistoricalSource, "historical_source", "", "which source type to use for the historical API (should be exactly the same as one of the sink URIs), or empty to disable the historical API")
 	fs.BoolVar(&h.Version, "version", false, "print version info and exit")
-<<<<<<< HEAD
-	fs.StringVar(&h.LabelSeperator, "label_seperator", ",", "seperator used for joining labels")
+	fs.StringVar(&h.LabelSeparator, "label_separator", ",", "separator used for joining labels")
 	fs.StringSliceVar(&h.IgnoredLabels, "ignore_label", []string{}, "ignore this label when joining labels")
 	fs.StringSliceVar(&h.StoredLabels, "store_label", []string{}, "store this label separately from joined labels with the same name (name) or with different name (newName=name)")
-=======
-	fs.StringVar(&h.LabelSeparator, "label_separator", ",", "separator used for joining labels")
->>>>>>> d2a1cf18
 	fs.BoolVar(&h.DisableMetricExport, "disable_export", false, "Disable exporting metrics in api/v1/metric-export")
 }